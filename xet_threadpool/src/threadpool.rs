use std::cell::RefCell;
use std::fmt::Display;
use std::future::Future;
use std::sync::atomic::{AtomicBool, AtomicUsize, Ordering};
use std::sync::{Arc, OnceLock};

use tokio::runtime::{Builder as TokioRuntimeBuilder, Handle as TokioRuntimeHandle, Runtime as TokioRuntime};
use tokio::sync::Semaphore;
use tokio::task::JoinHandle;
use tracing::{debug, info};

use crate::errors::MultithreadedRuntimeError;
use crate::global_semaphores::{GlobalSemaphoreHandle, GlobalSemaphoreLookup};
<<<<<<< HEAD
use crate::kvlog;
=======
>>>>>>> 663c3a7c

const THREADPOOL_THREAD_ID_PREFIX: &str = "hf-xet"; // thread names will be hf-xet-0, hf-xet-1, etc.
const THREADPOOL_STACK_SIZE: usize = 8_000_000; // 8MB stack size

/// Cap the number of tokio threads to 32 to avoid massive expansion on huge CPUs; can be overridden with
/// TOKIO_WORKER_THREADS.
///
/// Note that the compute intensive parts of the code get offloaded to blocking threads, which don't count against this
/// limit.
const THREADPOOL_MAX_ASYNC_THREADS: usize = 32;

/// Returns the number of Tokio worker threads to use:
/// 1) If `TOKIO_WORKER_THREADS` is set to a positive integer, use that.
/// 2) Otherwise, use `min(available_parallelism, THREADPOOL_MAX_ASYNC_THREADS)`, with a floor of 2.
#[cfg(not(target_family = "wasm"))]
fn get_num_tokio_worker_threads() -> usize {
    use std::num::NonZeroUsize;

    // Allow TOKIO_WORKER_THREADS to override this value.
    if let Ok(val) = std::env::var("TOKIO_WORKER_THREADS") {
        match val.parse::<usize>() {
            Ok(n) if n > 0 => {
                info!("Using {n} async threads from TOKIO_WORKER_THREADS");
                return n;
            },
            _ => {
                use tracing::warn;

                warn!(
                    value = %val,
                    "Invalid TOKIO_WORKER_THREADS; must be a positive integer. Falling back to auto."
                );
            },
        }
    }

    let cores = std::thread::available_parallelism().map(NonZeroUsize::get).unwrap_or(1);

    // Minimum 2 threads needed to run everything
    let n = cores.clamp(2, THREADPOOL_MAX_ASYNC_THREADS);
    info!("Using {n} async threads for tokio runtime");
    n
}

/// This module provides a simple wrapper around Tokio's runtime to create a thread pool
/// with some default settings. It is intended to be used as a singleton thread pool for
/// the entire application.
///
/// The `ThreadPool` struct encapsulates a Tokio runtime and provides methods to run
/// futures to completion, spawn new tasks, and get a handle to the runtime.
///
/// # Example
///
/// ```rust
/// use xet_threadpool::ThreadPool;
///
/// let pool = ThreadPool::new().expect("Error initializing runtime.");
///
/// let result = pool
///     .external_run_async_task(async {
///         // Your async code here
///         42
///     })
///     .expect("Task Error.");
///
/// assert_eq!(result, 42);
/// ```
///
/// # Panics
///
/// The `new_threadpool` function will intentionally panic if the Tokio runtime cannot be
/// created. This is because the application should not continue running without a
/// functioning thread pool.
///
/// # Settings
///
/// The thread pool is configured with the following settings:
/// - 4 worker threads
/// - Thread names prefixed with "hf-xet-"
/// - 8MB stack size per thread (default is 2MB)
/// - Maximum of 100 blocking threads
/// - All Tokio features enabled (IO, Timer, Signal, Reactor)
///
/// # Structs
///
/// - `ThreadPool`: The main struct that encapsulates the Tokio runtime.
#[derive(Debug)]
pub struct ThreadPool {
    // The runtime used when
    runtime: std::sync::RwLock<Option<TokioRuntime>>,

    // We use this handle when we actually enter the runtime to avoid the lock.  It is
    // the same as using the runtime, with the exception that it does not block a shutdown
    // while holding a reference to the runtime does.
    handle_ref: OnceLock<TokioRuntimeHandle>,

    // The number of external threads calling into this threadpool
    external_executor_count: AtomicUsize,

    // Are we in the middle of a sigint shutdown?
    sigint_shutdown: AtomicBool,

    // Semaphores.  We use an initialization function as the handle here.
    global_semaphore_table: GlobalSemaphoreLookup,
}

// Use thread-local references to the runtime that are set on initilization among all
// the worker threads in the runtime.  This way, XetRuntime::current() will always refer to
// the runtime active with that worker thread.
thread_local! {
    static THREAD_RUNTIME_REF: RefCell<Option<(u32, Arc<ThreadPool>)>> = const { RefCell::new(None) };
}

impl ThreadPool {
    /// Return the current threadpool that the current worker thread uses.  Will fail if  
    /// called from a thread that is not spawned from the current runtime.  
    #[inline]
    pub fn current() -> Arc<Self> {
        let maybe_rt = THREAD_RUNTIME_REF.with_borrow(|rt| rt.clone());

        if let Some((pid, rt)) = maybe_rt {
            if pid == std::process::id() {
                kvlog!();
                return rt;
            }
            kvlog!();
        }

        let Ok(tokio_rt) = TokioRuntimeHandle::try_current() else {
            kvlog!();
            panic!("ThreadPool::current() called before ThreadPool::new() or on thread outside of current runtime.");
        };

        kvlog!();
        Self::from_external(tokio_rt)
    }

    pub fn new() -> Result<Arc<Self>, MultithreadedRuntimeError> {
        // First, get an Arc value holding the runtime that we can initialize the
        // thread-local THREAD_RUNTIME_REF with
        let rt = Arc::new(Self {
            runtime: std::sync::RwLock::new(None),
            handle_ref: OnceLock::new(),
            external_executor_count: 0.into(),
            sigint_shutdown: false.into(),
            global_semaphore_table: GlobalSemaphoreLookup::default(),
        });

        // Each thread in each of the tokio worker threads holds a reference to the runtime handling
        // that thread.  If there are multiple runtimes -- as could exist if CTRL-C is hit, then a process
        // calls into xet immediately afterwards -- the references are still correct due to using
        // thread-local storage.
        let rt_c = rt.clone();
        let pid = std::process::id();
        let set_threadlocal_reference = move || {
            THREAD_RUNTIME_REF.set(Some((pid, rt_c.clone())));
        };

        // Set the name of a new thread for the threadpool. Names are prefixed with
        // `THREADPOOL_THREAD_ID_PREFIX` and suffixed with a counter:
        // e.g. hf-xet-0, hf-xet-1, hf-xet-2, ...
        let thread_id = AtomicUsize::new(0);
        let get_thread_name = move || {
            let id = thread_id.fetch_add(1, Ordering::Relaxed);
            format!("{THREADPOOL_THREAD_ID_PREFIX}-{id}")
        };

        let tokio_rt = {
            #[cfg(not(target_family = "wasm"))]
            {
                // A new multithreaded runtime with a capped number of threads
                TokioRuntimeBuilder::new_multi_thread().worker_threads(get_num_tokio_worker_threads())
            }

            #[cfg(target_family = "wasm")]
            {
                TokioRuntimeBuilder::new_current_thread()
            }
        }
        .thread_name_fn(get_thread_name) // thread names will be hf-xet-0, hf-xet-1, etc.
        .on_thread_start(set_threadlocal_reference) // Set the local runtime reference.
        .thread_stack_size(THREADPOOL_STACK_SIZE) // 8MB stack size, default is 2MB
        .enable_all() // enable all features, including IO/Timer/Signal/Reactor
        .build()
        .map_err(MultithreadedRuntimeError::RuntimeInitializationError)?;

        // Now that the runtime is created, fill out the original struct.
        let handle = tokio_rt.handle().clone();
        *rt.runtime.write().unwrap() = Some(tokio_rt); // Only fails if other thread destroyed mutex; unwrap ok.
        rt.handle_ref.set(handle).unwrap(); // Only fails if set called twice; unwrap ok.

        Ok(rt)
    }

    pub fn from_external(rt_handle: TokioRuntimeHandle) -> Arc<Self> {
        Arc::new(Self {
            runtime: std::sync::RwLock::new(None),
            handle_ref: rt_handle.into(),
            external_executor_count: 0.into(),
            sigint_shutdown: false.into(),
            global_semaphore_table: GlobalSemaphoreLookup::default(),
        })
    }

    #[inline]
    pub fn handle(&self) -> TokioRuntimeHandle {
        self.handle_ref.get().expect("Not initialized with handle set.").clone()
    }

    pub fn num_worker_threads(&self) -> usize {
        self.handle().metrics().num_workers()
    }

    /// Gives the number of concurrent calls to external_run_async_task.
    #[inline]
    pub fn external_executor_count(&self) -> usize {
        self.external_executor_count.load(Ordering::SeqCst)
    }

    /// Cancels and shuts down the runtime.  All tasks currently running will be aborted.
    pub fn perform_sigint_shutdown(&self) {
        // Shut down the tokio
        self.sigint_shutdown.store(true, Ordering::SeqCst);

        if cfg!(debug_assertions) {
            eprintln!("SIGINT detected, shutting down.");
        }

        // When a task is shut down, it will stop running at whichever .await it has yielded at.  All local
        // variables are destroyed by running their destructor.
        let maybe_runtime = self.runtime.write().expect("cancel_all called recursively.").take();

        let Some(runtime) = maybe_runtime else {
            eprintln!("WARNING: perform_sigint_shutdown called on runtime that has already been shut down.");
            return;
        };

        // Dropping the runtime will cancel all the tasks; shutdown occurs when the next async call
        // is encountered.  Ideally, all async code should be cancelation safe.
        drop(runtime);
    }

    /// Discards the runtime without shutdown; to be used after fork-exec or spawn.
    pub fn discard_runtime(&self) {
        // This function makes a best effort attempt to clean everything up.

        // When a task is shut down, it will stop running at whichever .await it has yielded at.  All local
        // variables are destroyed by running their destructor.
        //
        // If this call fails, then it means that there is a recursive call to this runtime, or that
        // this process is in the middle of a shutdown, so we can ignore it silently.
        let Ok(mut rt_lock) = self.runtime.write() else {
            return;
        };

        let Some(runtime) = rt_lock.take() else {
            return;
        };

        // In this context, we actually want to simply leak the runtime, as doing anything with it will
        // likely cause a deadlock.  The memory will be reaped when the child process returns, and it's
        // likely in the copy-on-write state anyway.
        std::mem::forget(runtime);
    }

    /// Returns true if we're in the middle of a sigint shutdown,
    /// and false otherwise.
    pub fn in_sigint_shutdown(&self) -> bool {
        self.sigint_shutdown.load(Ordering::SeqCst)
    }

    /// This function should ONLY be used by threads outside of tokio; it should not be called
    /// from within a task running on the runtime worker pool.  Doing so can lead to deadlocking.
    pub fn external_run_async_task<F>(&self, future: F) -> Result<F::Output, MultithreadedRuntimeError>
    where
        F: Future + Send + 'static,
        F::Output: Send + Sync,
    {
        kvlog!();
        self.external_executor_count.fetch_add(1, Ordering::SeqCst);

        kvlog!();

        let ret = self.handle().block_on(async move {
            kvlog!();

            // Run the actual task on a task worker thread so we can get back information
            // on issues, including reporting panics as runtime errors.
            self.handle().spawn(future).await.map_err(MultithreadedRuntimeError::from)
        });

        kvlog!();

        self.external_executor_count.fetch_sub(1, Ordering::SeqCst);
        ret
    }

    /// Spawn an async task to run in the background on the current pool of worker threads.
    pub fn spawn<F>(&self, future: F) -> JoinHandle<F::Output>
    where
        F: Future + Send + 'static,
        F::Output: Send + 'static,
    {
        // If the runtime has been shut down, this will immediately abort.
        debug!("threadpool: spawn called, {}", self);
        self.handle().spawn(future)
    }

    /// Allows a user to access a global semaphore that is associated with the runtime.
    ///
    /// The key here is a function handle that, when called, returns the number of permits
    /// to use in the semaphore.  It's reset on new runtimes.
    pub fn global_semaphore(&self, handle: impl Into<GlobalSemaphoreHandle>) -> Arc<Semaphore> {
        self.global_semaphore_table.get(handle)
    }
}

impl Display for ThreadPool {
    fn fmt(&self, f: &mut std::fmt::Formatter<'_>) -> std::fmt::Result {
        // Need to be careful that this doesn't acquire locks eagerly, as this function can be called
        // from some weird places like displaying the backtrace of a panic or exception.
        let Ok(runtime_rlg) = self.runtime.try_read() else {
            return write!(f, "Locked Tokio Runtime.");
        };

        let Some(ref runtime) = *runtime_rlg else {
            return write!(f, "Terminated Tokio Runtime Handle; cancel_all_and_shutdown called.");
        };

        let metrics = runtime.metrics();
        write!(
            f,
            "pool: num_workers: {:?}, num_alive_tasks: {:?}, global_queue_depth: {:?}",
            metrics.num_workers(),
            metrics.num_alive_tasks(),
            metrics.global_queue_depth()
        )
    }
}<|MERGE_RESOLUTION|>--- conflicted
+++ resolved
@@ -11,10 +11,6 @@
 
 use crate::errors::MultithreadedRuntimeError;
 use crate::global_semaphores::{GlobalSemaphoreHandle, GlobalSemaphoreLookup};
-<<<<<<< HEAD
-use crate::kvlog;
-=======
->>>>>>> 663c3a7c
 
 const THREADPOOL_THREAD_ID_PREFIX: &str = "hf-xet"; // thread names will be hf-xet-0, hf-xet-1, etc.
 const THREADPOOL_STACK_SIZE: usize = 8_000_000; // 8MB stack size
