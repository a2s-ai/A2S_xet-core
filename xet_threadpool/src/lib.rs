pub mod errors;
pub mod exports;

pub mod threadpool;

pub use threadpool::ThreadPool;
pub mod sync_primatives;
pub use sync_primatives::{spawn_os_thread, SyncJoinHandle};

#[macro_use]
mod global_semaphores;
<<<<<<< HEAD
pub mod runner;
=======
pub mod utils;
>>>>>>> 2acd789d

pub use global_semaphores::GlobalSemaphoreHandle;<|MERGE_RESOLUTION|>--- conflicted
+++ resolved
@@ -9,10 +9,6 @@
 
 #[macro_use]
 mod global_semaphores;
-<<<<<<< HEAD
-pub mod runner;
-=======
 pub mod utils;
->>>>>>> 2acd789d
 
 pub use global_semaphores::GlobalSemaphoreHandle;