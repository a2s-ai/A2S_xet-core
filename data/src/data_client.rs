--- conflicted
+++ resolved
@@ -17,15 +17,9 @@
 use crate::errors::DataProcessingError;
 use crate::{errors, PointerFile, PointerFileTranslator};
 
-<<<<<<< HEAD
-/// The maximum git filter protocol packet size
+// Concurrency in number of files
 const MAX_CONCURRENT_UPLOADS: usize = 8; // TODO
 const MAX_CONCURRENT_DOWNLOADS: usize = 8; // TODO
-=======
-// Concurrency in number of files
-pub const MAX_CONCURRENT_UPLOADS: usize = 8; // TODO
-pub const MAX_CONCURRENT_DOWNLOADS: usize = 8; // TODO
->>>>>>> 4961502c
 
 // We now process every file delegated from the Python library.
 const SMALL_FILE_THRESHOLD: usize = 1;
