--- conflicted
+++ resolved
@@ -5,11 +5,7 @@
 use mdb_shard::file_structs::MDBFileInfo;
 use tracing::{info_span, instrument, Instrument, Span};
 use utils::auth::TokenRefresher;
-<<<<<<< HEAD
-use xet_threadpool::runner::run_limited_fold_result;
-=======
 use xet_threadpool::utils::run_constrained;
->>>>>>> 2acd789d
 use xet_threadpool::ThreadPool;
 
 use super::hub_client::{HubClient, HubClientTokenRefresher};
@@ -85,11 +81,7 @@
         }
         .instrument(info_span!("clean_file"))
     });
-<<<<<<< HEAD
-    let clean_ret = run_limited_fold_result(clean_futs, num_workers).await?;
-=======
     let clean_ret = run_constrained(clean_futs, num_workers).await?;
->>>>>>> 2acd789d
 
     if dry_run {
         let (metrics, all_file_info) = processor.finalize_with_file_info().await?;
