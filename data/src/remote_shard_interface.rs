--- conflicted
+++ resolved
@@ -14,12 +14,8 @@
 use merklehash::MerkleHash;
 use parutils::tokio_par_for_each;
 use tokio::task::JoinHandle;
-<<<<<<< HEAD
 use tracing::{debug, info, info_span, Instrument};
-=======
-use tracing::{debug, info};
 use utils::ThreadPool;
->>>>>>> 9acf80ea
 
 use super::configurations::{FileQueryPolicy, StorageConfig};
 use super::errors::{DataProcessingError, Result};
@@ -265,16 +261,10 @@
     pub fn merge_shards(&self) -> Result<JoinHandle<std::result::Result<Vec<MDBShardFile>, MDBShardError>>> {
         let session_dir = self.shard_session_directory()?;
 
-<<<<<<< HEAD
-        let merged_shards_jh = tokio::spawn(
+        let merged_shards_jh = self.threadpool.spawn(
             async move { consolidate_shards_in_directory(&session_dir, MDB_SHARD_MIN_TARGET_SIZE) }
                 .instrument(info_span!("shard::merge_task")),
         );
-=======
-        let merged_shards_jh = self
-            .threadpool
-            .spawn(async move { consolidate_shards_in_directory(&session_dir, MDB_SHARD_MIN_TARGET_SIZE) });
->>>>>>> 9acf80ea
 
         Ok(merged_shards_jh)
     }
