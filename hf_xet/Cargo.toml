--- conflicted
+++ resolved
@@ -16,21 +16,9 @@
 tokio = { version = "1.36", features = ["full"] }
 parutils = { path = "../parutils" }
 tracing = "0.1.*"
-<<<<<<< HEAD
 tracing-subscriber = { version = "0.3", features = ["json", "tracing-log", "env-filter"] }
 tracing-opentelemetry = "0.27.0"
 opentelemetry-otlp = { version = "0.26.0", features = ["default"] }
 opentelemetry_sdk = { version = "0.26.0", features = ["rt-tokio-current-thread"] }
 opentelemetry = "0.26.0"
-opentelemetry-semantic-conventions = "0.26.0"
-
-ulid = "1.1.3"
-dirs = "5.0.1"
-async-once-cell = "0.5.4"
-=======
-tracing-subscriber = { version = "0.3", features = [
-    "json",
-    "tracing-log",
-    "env-filter",
-] }
->>>>>>> fc36671c
+opentelemetry-semantic-conventions = "0.26.0"