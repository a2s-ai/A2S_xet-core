<<<<<<< HEAD
=======
use std::fmt::Debug;
>>>>>>> 51834dfe
use std::num::TryFromIntError;

use anyhow::anyhow;
use merklehash::MerkleHash;
use thiserror::Error;
use tokio::sync::mpsc::error::SendError;
use tokio::sync::AcquireError;
use tokio::task::JoinError;

#[non_exhaustive]
#[derive(Error, Debug)]
pub enum CasClientError {
    #[error("ChunkCache Error: {0}")]
    ChunkCache(#[from] chunk_cache::error::ChunkCacheError),

    #[error("Cas Object Error: {0}")]
    CasObjectError(#[from] cas_object::error::CasObjectError),

    #[error("Configuration Error: {0} ")]
    ConfigurationError(String),

    #[error("Invalid Range")]
    InvalidRange,

    #[error("Invalid Arguments")]
    InvalidArguments,

    #[error("File not found for hash: {0}")]
    FileNotFound(MerkleHash),

    #[error("IO Error: {0}")]
    IOError(#[from] std::io::Error),

    #[error("Invalid Shard Key: {0}")]
    InvalidShardKey(String),

    #[error("Other Internal Error: {0}")]
    InternalError(#[from] anyhow::Error),

    #[error("MerkleDB Shard Error : {0}")]
    MDBShardError(#[from] mdb_shard::error::MDBShardError),

    #[error("Error : {0}")]
    Other(String),

    #[error("Parse Error: {0}")]
    ParseError(#[from] url::ParseError),

    #[error("ReqwestMiddleware Error: {0}")]
    ReqwestMiddlewareError(#[from] reqwest_middleware::Error),

    #[error("Reqwest Error: {0}")]
    ReqwestError(#[from] reqwest::Error),

    #[error("LMDB Error: {0}")]
    ShardDedupDBError(String),

    #[error("CAS object not found for hash: {0}")]
    XORBNotFound(MerkleHash),

    #[error("Presigned S3 URL Expired on fetching range")]
    PresignedUrlExpirationError,
<<<<<<< HEAD
=======
}

impl CasClientError {
    pub fn internal<T: Debug>(value: T) -> Self {
        CasClientError::InternalError(anyhow!("{value:?}"))
    }
>>>>>>> 51834dfe
}

// Define our own result type here (this seems to be the standard).
pub type Result<T> = std::result::Result<T, CasClientError>;

impl PartialEq for CasClientError {
    fn eq(&self, other: &CasClientError) -> bool {
        match (self, other) {
            (CasClientError::XORBNotFound(a), CasClientError::XORBNotFound(b)) => a == b,
            (e1, e2) => std::mem::discriminant(e1) == std::mem::discriminant(e2),
        }
    }
}

impl From<utils::errors::SingleflightError<CasClientError>> for CasClientError {
    fn from(value: utils::singleflight::SingleflightError<CasClientError>) -> Self {
        match value {
            utils::singleflight::SingleflightError::InternalError(e) => e,
            e => CasClientError::Other(format!("single flight error: {e}")),
        }
    }
}

impl<T> From<std::sync::PoisonError<T>> for CasClientError {
    fn from(value: std::sync::PoisonError<T>) -> Self {
<<<<<<< HEAD
        CasClientError::InternalError(anyhow!("{value:?}"))
=======
        Self::internal(value)
>>>>>>> 51834dfe
    }
}

impl From<AcquireError> for CasClientError {
    fn from(value: AcquireError) -> Self {
<<<<<<< HEAD
        CasClientError::InternalError(anyhow!("{value:?}"))
=======
        Self::internal(value)
>>>>>>> 51834dfe
    }
}

impl<T> From<SendError<T>> for CasClientError {
    fn from(value: SendError<T>) -> Self {
<<<<<<< HEAD
        CasClientError::InternalError(anyhow!("{value:?}"))
=======
        Self::internal(value)
>>>>>>> 51834dfe
    }
}

impl From<JoinError> for CasClientError {
    fn from(value: JoinError) -> Self {
<<<<<<< HEAD
        CasClientError::InternalError(anyhow!("{value:?}"))
=======
        Self::internal(value)
>>>>>>> 51834dfe
    }
}

impl From<TryFromIntError> for CasClientError {
    fn from(value: TryFromIntError) -> Self {
<<<<<<< HEAD
        CasClientError::InternalError(anyhow!("{value:?}"))
=======
        Self::internal(value)
>>>>>>> 51834dfe
    }
}<|MERGE_RESOLUTION|>--- conflicted
+++ resolved
@@ -1,7 +1,4 @@
-<<<<<<< HEAD
-=======
 use std::fmt::Debug;
->>>>>>> 51834dfe
 use std::num::TryFromIntError;
 
 use anyhow::anyhow;
@@ -64,15 +61,12 @@
 
     #[error("Presigned S3 URL Expired on fetching range")]
     PresignedUrlExpirationError,
-<<<<<<< HEAD
-=======
 }
 
 impl CasClientError {
     pub fn internal<T: Debug>(value: T) -> Self {
         CasClientError::InternalError(anyhow!("{value:?}"))
     }
->>>>>>> 51834dfe
 }
 
 // Define our own result type here (this seems to be the standard).
@@ -98,50 +92,30 @@
 
 impl<T> From<std::sync::PoisonError<T>> for CasClientError {
     fn from(value: std::sync::PoisonError<T>) -> Self {
-<<<<<<< HEAD
-        CasClientError::InternalError(anyhow!("{value:?}"))
-=======
         Self::internal(value)
->>>>>>> 51834dfe
     }
 }
 
 impl From<AcquireError> for CasClientError {
     fn from(value: AcquireError) -> Self {
-<<<<<<< HEAD
-        CasClientError::InternalError(anyhow!("{value:?}"))
-=======
         Self::internal(value)
->>>>>>> 51834dfe
     }
 }
 
 impl<T> From<SendError<T>> for CasClientError {
     fn from(value: SendError<T>) -> Self {
-<<<<<<< HEAD
-        CasClientError::InternalError(anyhow!("{value:?}"))
-=======
         Self::internal(value)
->>>>>>> 51834dfe
     }
 }
 
 impl From<JoinError> for CasClientError {
     fn from(value: JoinError) -> Self {
-<<<<<<< HEAD
-        CasClientError::InternalError(anyhow!("{value:?}"))
-=======
         Self::internal(value)
->>>>>>> 51834dfe
     }
 }
 
 impl From<TryFromIntError> for CasClientError {
     fn from(value: TryFromIntError) -> Self {
-<<<<<<< HEAD
-        CasClientError::InternalError(anyhow!("{value:?}"))
-=======
         Self::internal(value)
->>>>>>> 51834dfe
     }
 }