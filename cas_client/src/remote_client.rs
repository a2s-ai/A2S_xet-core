--- conflicted
+++ resolved
@@ -47,13 +47,10 @@
 const BASE_RETRY_DELAY_MS: u64 = 3000;
 const NUM_CONCURRENT_RANGE_GETS: usize = 16;
 
-<<<<<<< HEAD
-=======
 /// Env to switch to writing terms sequentially to disk. Benchmarks have shown that on
 /// SSD machines, writing in parallel seems to far outperform sequential term writes.
 /// However, this is not likely the case for writing to HDD and may in fact be worse,
 /// so for those machines, setting this env may help download perf.
->>>>>>> 0bc11128
 const ENV_RECONSTRUCT_WRITE_SEQUENTIALLY: &str = "HF_XET_RECONSTRUCT_WRITE_SEQUENTIALLY";
 
 type RangeDownloadSingleFlight = Arc<Group<(Vec<u8>, Vec<u32>), CasClientError>>;
